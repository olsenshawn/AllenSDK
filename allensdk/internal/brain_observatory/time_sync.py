--- conflicted
+++ resolved
@@ -18,14 +18,6 @@
 LONG_STIM_THRESHOLD = 0.2     # seconds
 MAX_MONITOR_DELAY = 0.07     # seconds
 
-<<<<<<< HEAD
-def get_keys(sync_dset):
-    """Get the correct lookup for line labels.
-
-    This method is fragile, but not all old data contains the full list
-    of keys.
-=======
-
 def get_keys(sync_dset: Dataset) -> dict:
     """
     Gets the correct keys for the sync file by searching the sync file
@@ -37,8 +29,6 @@
     Returns:
         key_dict: dictionary of key value pairs for finding data in the
                   sync file
-
->>>>>>> b708a57b
     """
     key_dict = {
             "photodiode": ["stim_photodiode", "photodiode"],
@@ -53,21 +43,6 @@
     for key, value in key_dict.items():
         if isinstance(value, list):
             value_set = set(value)
-<<<<<<< HEAD
-            diff = value_set - (label_set - value_set)
-            if len(diff) == 1:
-                key_dict[key] = diff[0]
-            else:
-                key_dict[key] = value[0]
-                logging.warning("No key found in sync dataset line labels for "
-                                f"key: {key}.Assuming old dataset and defaulting"
-                                " to older key option")
-    line_label_set = set(sync_dset.line_labels)
-    non_found_keys = line_label_set - set(list(key_dict.values()))
-    if len(non_found_keys) > 0:
-        logging.warning("Keys not found in sync dataset line labels, assuming"
-                        "old file and not all keys are present. Keys not "
-=======
             diff = value_set.intersection(label_set)
             if len(diff) == 1:
                 key_dict[key] = diff.pop()
@@ -81,7 +56,6 @@
     if len(non_found_keys) > 0:
         logging.warning("Keys not found in sync dataset line labels, assuming"
                         " old file and not all keys are present. Keys not "
->>>>>>> b708a57b
                         f"found: {non_found_keys}")
     return key_dict
 
