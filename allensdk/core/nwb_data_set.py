--- conflicted
+++ resolved
@@ -20,11 +20,7 @@
     """ A very simple interface for exracting electrophysiology data
     from an NWB file.
     """
-<<<<<<< HEAD
-    SPIKE_TIMES = "aibs_spike_time"
-=======
     SPIKE_TIMES = "aibs_spike_times"
->>>>>>> 20d012aa
     
     def __init__(self, file_name, spike_time_key=None):
         """ Initialize the NwbDataSet instance with a file name
