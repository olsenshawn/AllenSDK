--- conflicted
+++ resolved
@@ -135,19 +135,12 @@
     @property
     def metrics(self):
         if self._metrics is None:
-
-<<<<<<< HEAD
-            logger.info('Calculating metrics for ' + self.name)
-
-=======
->>>>>>> 70ab9699
             unit_ids = self.unit_ids
             
             metrics_df = self.empty_metrics_table()
 
             if len(self.stim_table) > 0:
-
-                print('Calculating metrics for ' + self.name)
+                logger.info('Calculating metrics for ' + self.name)
 
                 metrics_df['pref_sf_sg'] = [self._get_pref_sf(unit) for unit in unit_ids]
                 metrics_df['pref_ori_sg'] = [self._get_pref_ori(unit) for unit in unit_ids]
