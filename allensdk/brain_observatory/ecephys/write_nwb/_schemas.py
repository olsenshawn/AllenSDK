from marshmallow import RAISE

from argschema import ArgSchema
from argschema.fields import (
    LogLevel,
    String,
    Int,
    DateTime,
    Nested,
    Boolean,
    Float,
)

from allensdk.brain_observatory.argschema_utilities import (
    check_read_access,
    check_write_access,
    RaisingSchema,
)


class Channel(RaisingSchema):
    id = Int(required=True)
    probe_id = Int(required=True)
    valid_data = Boolean(required=True)
    local_index = Int(required=True)
    probe_vertical_position = Int(required=True)
    probe_horizontal_position = Int(required=True)
    manual_structure_id = Int(required=True, allow_none=True)
    manual_structure_acronym = String(required=True, allow_none=True)
    cortical_layer = String(required=True, allow_none=True)
    AP_coordinate = Float(required=True, allow_none =True)
    DV_coordinate = Float(required=True, allow_none= True)
    ML_coordinate = Float(required=True, allow_none=True)
    cortical_depth = Float(required=True, allow_none=True)

class Unit(RaisingSchema):
    id = Int(required=True)
    peak_channel_id = Int(required=True)
    local_index = Int(
        required=True,
        help="within-probe index of this unit.",
    )
    cluster_id = Int(
        required=True,
        help="within-probe identifier of this unit",
    )
    quality = String(required=True)
    firing_rate = Float(required=True)
    snr = Float(required=True)
    isi_violations = Float(required=True)
    presence_ratio = Float(required=True)
    amplitude_cutoff = Float(required=True)
    isolation_distance = Float(required=True)
    l_ratio = Float(required=True)
    d_prime = Float(required=True)
    nn_hit_rate = Float(required=True)
    nn_miss_rate = Float(required=True)
    max_drift = Float(required=True)
    cumulative_drift = Float(required=True)
    silhouette_score = Float(required=True)
    waveform_duration = Float(required=True)
    waveform_halfwidth = Float(required=True)
    PT_ratio = Float(required=True)
    repolarization_slope = Float(required=True)
    recovery_slope = Float(required=True)
    amplitude = Float(required=True)
    spread = Float(required=True)
    velocity_above = Float(required=True)
    velocity_below = Float(required=True)


class Lfp(RaisingSchema):
    input_data_path = String(required=True, validate=check_read_access)
    input_timestamps_path = String(required=True, validate=check_read_access)
    input_channels_path = String(required=True, validate=check_read_access)
    output_path = String(required=True)


class Probe(RaisingSchema):
    id = Int(required=True)
    name = String(required=True)
    spike_times_path = String(required=True, validate=check_read_access)
    spike_clusters_file = String(required=True, validate=check_read_access)
    mean_waveforms_path = String(required=True, validate=check_read_access)
    channels = Nested(Channel, many=True, required=True)
    units = Nested(Unit, many=True, required=True)
<<<<<<< HEAD
    #lfp = Nested(Lfp, many=False, required=True)
    #csd_path = String(required=True, validate=check_read_access, help="path to h5 file containing calculated current source density")
=======
    lfp = Nested(Lfp, many=False, required=True)
    csd_path = String(required=True, validate=check_read_access, help="path to h5 file containing calculated current source density")
    sampling_rate = Float(default=30000.0, help="sampling rate (Hz, master clock) at which raw data were acquired on this probe")
    lfp_sampling_rate = Float(default=2500.0, help="sampling rate of LFP data on this probe")

>>>>>>> 37a35a7e

class InputSchema(ArgSchema):
    class Meta:
        unknown = RAISE

    log_level = LogLevel(
        default="INFO", help="set the logging level of the module"
    )
    output_path = String(
        required=True,
        validate=check_write_access,
        help="write outputs to here",
    )
    session_id = Int(
        required=True, help="unique identifier for this ecephys session"
    )
    session_start_time = DateTime(
        required=True,
        help="the date and time (iso8601) at which the session started",
    )
    stimulus_table_path = String(
        required=True,
        validate=check_read_access,
        help="path to stimulus table file",
    )
    probes = Nested(
        Probe,
        many=True,
        required=True,
        help="records of the individual probes used for this experiment",
    )
    running_speed_path = String(
        required=True,
        help="data collected about the running behavior of the experiment's subject",
    )
    pool_size = Int(
        default=3, 
        help="number of child processes used to write probewise lfp files"
    )


class ProbeOutputs(RaisingSchema):
    nwb_path = String(required=True)
    id = Int(required=True)


class OutputSchema(RaisingSchema):
    nwb_path = String(required=True, description='path to output file')
    #probe_outputs = Nested(ProbeOutputs, required=True, many=True)<|MERGE_RESOLUTION|>--- conflicted
+++ resolved
@@ -84,16 +84,11 @@
     mean_waveforms_path = String(required=True, validate=check_read_access)
     channels = Nested(Channel, many=True, required=True)
     units = Nested(Unit, many=True, required=True)
-<<<<<<< HEAD
-    #lfp = Nested(Lfp, many=False, required=True)
-    #csd_path = String(required=True, validate=check_read_access, help="path to h5 file containing calculated current source density")
-=======
     lfp = Nested(Lfp, many=False, required=True)
     csd_path = String(required=True, validate=check_read_access, help="path to h5 file containing calculated current source density")
     sampling_rate = Float(default=30000.0, help="sampling rate (Hz, master clock) at which raw data were acquired on this probe")
     lfp_sampling_rate = Float(default=2500.0, help="sampling rate of LFP data on this probe")
 
->>>>>>> 37a35a7e
 
 class InputSchema(ArgSchema):
     class Meta:
