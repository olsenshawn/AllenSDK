import uuid
from typing import Dict, Optional
import re
import numpy as np
from pynwb import NWBFile

from allensdk.brain_observatory.behavior.data_files import BehaviorStimulusFile
from allensdk.core import DataObject

from allensdk.brain_observatory.behavior.data_objects import BehaviorSessionId
from allensdk.core import \
    JsonReadableInterface, NwbReadableInterface, \
    LimsReadableInterface
from allensdk.core import \
    JsonWritableInterface, NwbWritableInterface
from allensdk.brain_observatory.behavior.data_objects.metadata\
    .behavior_metadata.behavior_session_uuid import \
    BehaviorSessionUUID
from allensdk.brain_observatory.behavior.data_objects.metadata\
    .behavior_metadata.equipment import \
    Equipment
from allensdk.brain_observatory.behavior.data_objects.metadata\
    .behavior_metadata.foraging_id import \
    ForagingId
from allensdk.brain_observatory.behavior.data_objects.metadata\
    .behavior_metadata.session_type import \
    SessionType
from allensdk.brain_observatory.behavior.data_objects.metadata\
    .behavior_metadata.stimulus_frame_rate import \
    StimulusFrameRate
from allensdk.brain_observatory.behavior.data_objects.metadata\
    .subject_metadata.subject_metadata import \
    SubjectMetadata
from allensdk.brain_observatory.behavior.schemas import BehaviorMetadataSchema
from allensdk.brain_observatory.nwb import load_pynwb_extension
from allensdk.internal.api import PostgresQueryMixin

description_dict = {
    # key is a regex and value is returned on match
    r"\AOPHYS_0_images": "A behavior training session performed on the 2-photon calcium imaging setup but without recording neural activity, with the goal of habituating the mouse to the experimental setup before commencing imaging of neural activity. Habituation sessions are change detection with the same image set on which the mouse was trained. The session is 75 minutes long, with 5 minutes of gray screen before and after 60 minutes of behavior, followed by 10 repeats of a 30 second natural movie stimulus at the end of the session.",  # noqa: E501
    r"\AOPHYS_[1|3]_images": "2-photon calcium imaging in the visual cortex of the mouse brain as the mouse performs a visual change detection task with a set of natural images upon which it has been previously trained. Image stimuli are displayed for 250 ms with a 500 ms intervening gray period. 5% of non-change image presentations are randomly omitted. The session is 75 minutes long, with 5 minutes of gray screen before and after 60 minutes of behavior, followed by 10 repeats of a 30 second natural movie stimulus at the end of the session.",  # noqa: E501
    r"\AOPHYS_2_images": "2-photon calcium imaging in the visual cortex of the mouse brain as the mouse is passively shown changes in natural scene images upon which it was previously trained as the change detection task is played in open loop mode, with the lick-response sensory withdrawn and the mouse is unable to respond to changes or receive reward feedback. Image stimuli are displayed for 250 ms with a 500 ms intervening gray period. 5% of non-change image presentations are randomly omitted. The session is 75 minutes long, with 5 minutes of gray screen before and after 60 minutes of behavior, followed by 10 repeats of a 30 second natural movie stimulus at the end of the session.",  # noqa: E501
    r"\AOPHYS_[4|6]_images": "2-photon calcium imaging in the visual cortex of the mouse brain as the mouse performs a visual change detection task with natural scene images that are unique from those on which the mouse was trained prior to the imaging phase of the experiment. Image stimuli are displayed for 250 ms with a 500 ms intervening gray period. 5% of non-change image presentations are randomly omitted. The session is 75 minutes long, with 5 minutes of gray screen before and after 60 minutes of behavior, followed by 10 repeats of a 30 second natural movie stimulus at the end of the session.",  # noqa: E501
    r"\AOPHYS_5_images": "2-photon calcium imaging in the visual cortex of the mouse brain as the mouse is passively shown changes in natural scene images that are unique from those on which the mouse was trained prior to the imaging phase of the experiment. In this session, the change detection task is played in open loop mode, with the lick-response sensory withdrawn and the mouse is unable to respond to changes or receive reward feedback. Image stimuli are displayed for 250 ms with a 500 ms intervening gray period. 5% of non-change image presentations are randomly omitted. The session is 75 minutes long, with 5 minutes of gray screen before and after 60 minutes of behavior, followed by 10 repeats of a 30 second natural movie stimulus at the end of the session.",  # noqa: E501
    r"\ATRAINING_0_gratings": "An associative training session where a mouse is automatically rewarded when a grating stimulus changes orientation. Grating stimuli are  full-field, square-wave static gratings with a spatial frequency of 0.04 cycles per degree, with orientation changes between 0 and 90 degrees, at two spatial phases. Delivered rewards are 5ul in volume, and the session lasts for 15 minutes.",  # noqa: E501
    r"\ATRAINING_1_gratings": "An operant behavior training session where a mouse must lick following a change in stimulus identity to earn rewards. Stimuli consist of  full-field, square-wave static gratings with a spatial frequency of 0.04 cycles per degree. Orientation changes between 0 and 90 degrees occur with no intervening gray period. Delivered rewards are 10ul in volume, and the session lasts 60 minutes",  # noqa: E501
    r"\ATRAINING_2_gratings": "An operant behavior training session where a mouse must lick following a change in stimulus identity to earn rewards. Stimuli consist of full-field, square-wave static gratings with a spatial frequency of 0.04 cycles per degree. Gratings of 0 or 90 degrees are presented for 250 ms with a 500 ms intervening gray period. Delivered rewards are 10ul in volume, and the session lasts 60 minutes.",  # noqa: E501
    r"\ATRAINING_3_images": "An operant behavior training session where a mouse must lick following a change in stimulus identity to earn rewards. Stimuli consist of 8 natural scene images, for a total of 64 possible pairwise transitions. Images are shown for 250 ms with a 500 ms intervening gray period. Delivered rewards are 10ul in volume, and the session lasts for 60 minutes",  # noqa: E501
    r"\ATRAINING_4_images": "An operant behavior training session where a mouse must lick a spout following a change in stimulus identity to earn rewards. Stimuli consist of 8 natural scene images, for a total of 64 possible pairwise transitions. Images are shown for 250 ms with a 500 ms intervening gray period. Delivered rewards are 7ul in volume, and the session lasts for 60 minutes",  # noqa: E501
    r"\ATRAINING_5_images": "An operant behavior training session where a mouse must lick a spout following a change in stimulus identity to earn rewards. Stimuli consist of 8 natural scene images, for a total of 64 possible pairwise transitions. Images are shown for 250 ms with a 500 ms intervening gray period. Delivered rewards are 7ul in volume. The session is 75 minutes long, with 5 minutes of gray screen before and after 60 minutes of behavior, followed by 10 repeats of a 30 second natural movie stimulus at the end of the session."  # noqa: E501
    }


def get_expt_description(session_type: str) -> str:
    """Determine a behavior ophys session's experiment description based on
    session type. Matches the regex patterns defined as the keys in
    description_dict

    Parameters
    ----------
    session_type : str
        A session description string (e.g. OPHYS_1_images_B )

    Returns
    -------
    str
        A description of the experiment based on the session_type.

    Raises
    ------
    RuntimeError
        Behavior ophys sessions should only have 6 different session types.
        Unknown session types (or malformed session_type strings) will raise
        an error.
    """
    match = dict()
    for k, v in description_dict.items():
        if re.match(k, session_type) is not None:
            match.update({k: v})

    if len(match) != 1:
        emsg = (f"session type should match one and only one possible pattern "
                f"template. '{session_type}' matched {len(match)} pattern "
                "templates.")
        if len(match) > 1:
            emsg += f"{list(match.keys())}"
        emsg += f"the regex pattern templates are {list(description_dict)}"
        raise RuntimeError(emsg)

    return match.popitem()[1]


def get_task_parameters(data: Dict) -> Dict:
    """
    Read task_parameters metadata from the behavior stimulus pickle file.

    Parameters
    ----------
    data: dict
        The nested dict read in from the behavior stimulus pickle file.
        All of the data expected by this method lives under
        data['items']['behavior']

    Returns
    -------
    dict
        A dict containing the task_parameters associated with this session.
    """
    behavior = data["items"]["behavior"]
    stimuli = behavior['stimuli']
    config = behavior["config"]
    doc = config["DoC"]

    task_parameters = {}

    task_parameters['blank_duration_sec'] = \
        [float(x) for x in doc['blank_duration_range']]

    if 'images' in stimuli:
        stim_key = 'images'
    elif 'grating' in stimuli:
        stim_key = 'grating'
    else:
        msg = "Cannot get stimulus_duration_sec\n"
        msg += "'images' and/or 'grating' not a valid "
        msg += "key in pickle file under "
        msg += "['items']['behavior']['stimuli']\n"
        msg += f"keys: {list(stimuli.keys())}"
        raise RuntimeError(msg)

    stim_duration = stimuli[stim_key]['flash_interval_sec']

    # from discussion in
    # https://github.com/AllenInstitute/AllenSDK/issues/1572
    #
    # 'flash_interval' contains (stimulus_duration, gray_screen_duration)
    # (as @matchings said above). That second value is redundant with
    # 'blank_duration_range'. I'm not sure what would happen if they were
    # set to be conflicting values in the params. But it looks like
    # they're always consistent. It should always be (0.25, 0.5),
    # except for TRAINING_0 and TRAINING_1, which have statically
    # displayed stimuli (no flashes).

    if stim_duration is None:
        stim_duration = np.NaN
    else:
        stim_duration = stim_duration[0]

    task_parameters['stimulus_duration_sec'] = stim_duration

    task_parameters['omitted_flash_fraction'] = \
        behavior['params'].get('flash_omit_probability', float('nan'))
    task_parameters['response_window_sec'] = \
        [float(x) for x in doc["response_window"]]
    task_parameters['reward_volume'] = config["reward"]["reward_volume"]
    task_parameters['auto_reward_volume'] = doc['auto_reward_volume']
    task_parameters['session_type'] = behavior["params"]["stage"]
    task_parameters['stimulus'] = next(iter(behavior["stimuli"]))
    task_parameters['stimulus_distribution'] = doc["change_time_dist"]

    task_id = config['behavior']['task_id']
    if 'DoC' in task_id:
        task_parameters['task'] = 'change detection'
    else:
        msg = "metadata.get_task_parameters does not "
        msg += f"know how to parse 'task_id' = {task_id}"
        raise RuntimeError(msg)

    n_stimulus_frames = 0
    for stim_type, stim_table in behavior["stimuli"].items():
        n_stimulus_frames += sum(stim_table.get("draw_log", []))
    task_parameters['n_stimulus_frames'] = n_stimulus_frames

    return task_parameters


class BehaviorMetadata(DataObject, LimsReadableInterface,
                       JsonReadableInterface,
                       NwbReadableInterface,
                       JsonWritableInterface,
                       NwbWritableInterface):
    """Container class for behavior metadata"""
    def __init__(self,
                 subject_metadata: SubjectMetadata,
                 behavior_session_id: BehaviorSessionId,
                 equipment: Equipment,
                 stimulus_frame_rate: StimulusFrameRate,
                 session_type: SessionType,
                 behavior_session_uuid: BehaviorSessionUUID):
        super().__init__(name='behavior_metadata', value=None,
                         is_value_self=True)
        self._subject_metadata = subject_metadata
        self._behavior_session_id = behavior_session_id
        self._equipment = equipment
        self._stimulus_frame_rate = stimulus_frame_rate
        self._session_type = session_type
        self._behavior_session_uuid = behavior_session_uuid

        self._exclude_from_equals = set()

    @classmethod
    def from_lims(
            cls,
            behavior_session_id: BehaviorSessionId,
            lims_db: PostgresQueryMixin
    ) -> "BehaviorMetadata":
        subject_metadata = SubjectMetadata.from_lims(
            behavior_session_id=behavior_session_id, lims_db=lims_db)
        equipment = Equipment.from_lims(
            behavior_session_id=behavior_session_id.value, lims_db=lims_db)

        stimulus_file = BehaviorStimulusFile.from_lims(
            db=lims_db, behavior_session_id=behavior_session_id.value)
        stimulus_frame_rate = StimulusFrameRate.from_stimulus_file(
            stimulus_file=stimulus_file)
        session_type = SessionType.from_stimulus_file(
            stimulus_file=stimulus_file)

        foraging_id = ForagingId.from_lims(
            behavior_session_id=behavior_session_id.value, lims_db=lims_db)
        behavior_session_uuid = BehaviorSessionUUID.from_stimulus_file(
            stimulus_file=stimulus_file)\
<<<<<<< HEAD
            .validate(
                behavior_session_id=behavior_session_id.value,
                foraging_id=foraging_id.value,
                stimulus_file=stimulus_file)
=======
            .validate(behavior_session_id=behavior_session_id.value,
                      foraging_id=foraging_id.value,
                      stimulus_file=stimulus_file)
>>>>>>> 92cd3a0e

        return BehaviorMetadata(
            subject_metadata=subject_metadata,
            behavior_session_id=behavior_session_id,
            equipment=equipment,
            stimulus_frame_rate=stimulus_frame_rate,
            session_type=session_type,
            behavior_session_uuid=behavior_session_uuid,
        )

    @classmethod
    def from_json(cls, dict_repr: dict) -> "BehaviorMetadata":
        subject_metadata = SubjectMetadata.from_json(dict_repr=dict_repr)
        behavior_session_id = BehaviorSessionId.from_json(dict_repr=dict_repr)
        equipment = Equipment.from_json(dict_repr=dict_repr)

        stimulus_file = BehaviorStimulusFile.from_json(dict_repr=dict_repr)
        stimulus_frame_rate = StimulusFrameRate.from_stimulus_file(
            stimulus_file=stimulus_file)
        session_type = SessionType.from_stimulus_file(
            stimulus_file=stimulus_file)
        session_uuid = BehaviorSessionUUID.from_stimulus_file(
            stimulus_file=stimulus_file)

        return BehaviorMetadata(
            subject_metadata=subject_metadata,
            behavior_session_id=behavior_session_id,
            equipment=equipment,
            stimulus_frame_rate=stimulus_frame_rate,
            session_type=session_type,
            behavior_session_uuid=session_uuid,
        )

    @classmethod
    def from_nwb(cls, nwbfile: NWBFile) -> "BehaviorMetadata":
        subject_metadata = SubjectMetadata.from_nwb(nwbfile=nwbfile)

        behavior_session_id = BehaviorSessionId.from_nwb(nwbfile=nwbfile)
        equipment = Equipment.from_nwb(nwbfile=nwbfile)
        stimulus_frame_rate = StimulusFrameRate.from_nwb(nwbfile=nwbfile)
        session_type = SessionType.from_nwb(nwbfile=nwbfile)
        session_uuid = BehaviorSessionUUID.from_nwb(nwbfile=nwbfile)

        return BehaviorMetadata(
            subject_metadata=subject_metadata,
            behavior_session_id=behavior_session_id,
            equipment=equipment,
            stimulus_frame_rate=stimulus_frame_rate,
            session_type=session_type,
            behavior_session_uuid=session_uuid
        )

    @property
    def equipment(self) -> Equipment:
        return self._equipment

    @property
    def stimulus_frame_rate(self) -> float:
        return self._stimulus_frame_rate.value

    @property
    def session_type(self) -> str:
        return self._session_type.value

    @property
    def behavior_session_uuid(self) -> Optional[uuid.UUID]:
        return self._behavior_session_uuid.value

    @property
    def behavior_session_id(self) -> int:
        return self._behavior_session_id.value

    @property
    def subject_metadata(self):
        return self._subject_metadata

    def to_json(self) -> dict:
        pass

    def to_nwb(self, nwbfile: NWBFile) -> NWBFile:
        self._subject_metadata.to_nwb(nwbfile=nwbfile)
        self._equipment.to_nwb(nwbfile=nwbfile)
<<<<<<< HEAD
        extension = load_pynwb_extension(
            BehaviorMetadataSchema,
            'ndx-aibs-behavior-ophys')
=======
        extension = load_pynwb_extension(BehaviorMetadataSchema,
                                         'ndx-aibs-behavior-ophys')
>>>>>>> 92cd3a0e
        nwb_metadata = extension(
            name='metadata',
            behavior_session_id=self.behavior_session_id,
            behavior_session_uuid=str(self.behavior_session_uuid),
            stimulus_frame_rate=self.stimulus_frame_rate,
            session_type=self.session_type,
            equipment_name=self.equipment.value
        )
        nwbfile.add_lab_meta_data(nwb_metadata)

        return nwbfile<|MERGE_RESOLUTION|>--- conflicted
+++ resolved
@@ -220,16 +220,9 @@
             behavior_session_id=behavior_session_id.value, lims_db=lims_db)
         behavior_session_uuid = BehaviorSessionUUID.from_stimulus_file(
             stimulus_file=stimulus_file)\
-<<<<<<< HEAD
-            .validate(
-                behavior_session_id=behavior_session_id.value,
-                foraging_id=foraging_id.value,
-                stimulus_file=stimulus_file)
-=======
             .validate(behavior_session_id=behavior_session_id.value,
                       foraging_id=foraging_id.value,
                       stimulus_file=stimulus_file)
->>>>>>> 92cd3a0e
 
         return BehaviorMetadata(
             subject_metadata=subject_metadata,
@@ -312,14 +305,8 @@
     def to_nwb(self, nwbfile: NWBFile) -> NWBFile:
         self._subject_metadata.to_nwb(nwbfile=nwbfile)
         self._equipment.to_nwb(nwbfile=nwbfile)
-<<<<<<< HEAD
-        extension = load_pynwb_extension(
-            BehaviorMetadataSchema,
-            'ndx-aibs-behavior-ophys')
-=======
         extension = load_pynwb_extension(BehaviorMetadataSchema,
                                          'ndx-aibs-behavior-ophys')
->>>>>>> 92cd3a0e
         nwb_metadata = extension(
             name='metadata',
             behavior_session_id=self.behavior_session_id,
