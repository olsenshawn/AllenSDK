--- conflicted
+++ resolved
@@ -21,30 +21,9 @@
     get_running_df
 )
 
-<<<<<<< HEAD
-
-def from_json_cache_key(
-    cls,
-    dict_repr: dict,
-    stimulus_timestamps: StimulusTimestamps
-):
-    return hashkey(json.dumps(dict_repr))
-
-
-def from_lims_cache_key(
-    cls,
-    db,
-    behavior_session_id: int,
-    ophys_experiment_id: Optional[int] = None
-):
-    return hashkey(
-        behavior_session_id, ophys_experiment_id
-    )
-=======
 from allensdk.brain_observatory.behavior.data_objects.\
     running_speed.multi_stim_running_processing import (
         _get_multi_stim_running_df)
->>>>>>> 636316d0
 
 
 class RunningAcquisition(DataObject,
@@ -86,15 +65,6 @@
         self._stimulus_timestamps = stimulus_timestamps
 
     @classmethod
-<<<<<<< HEAD
-    @cached(cache=LRUCache(maxsize=10), key=from_json_cache_key)
-    def from_json(
-        cls,
-        dict_repr: dict,
-        stimulus_timestamps: StimulusTimestamps
-    ) -> "RunningAcquisition":
-        stimulus_file = BehaviorStimulusFile.from_json(dict_repr)
-=======
     def from_stimulus_file(
             cls,
             behavior_stimulus_file: BehaviorStimulusFile,
@@ -112,7 +82,6 @@
             stimulus_timestamps = StimulusTimestamps.from_stimulus_file(
                                         stimulus_file=behavior_stimulus_file,
                                         monitor_delay=0.0)
->>>>>>> 636316d0
 
         running_acq_df = get_running_df(
             data=behavior_stimulus_file.data,
