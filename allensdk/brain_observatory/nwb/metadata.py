import os

from marshmallow import fields
import pynwb
from pynwb.spec import NWBNamespaceBuilder, NWBGroupSpec, NWBAttributeSpec, NWBDatasetSpec

from allensdk.brain_observatory.behavior.schemas import STYPE_DICT, TYPE_DICT


def extract_from_schema(schema):
    if hasattr(schema, 'neurodata_skip'):
        fields_to_skip = schema.neurodata_skip
    else:
        fields_to_skip = set()

    # Extract fields from Schema:
    docval_list = [{'name': 'name', 'type': str, 'doc': 'name'}]

    attributes = _extract_attributes(attributes=schema().fields, fields_to_skip=fields_to_skip)
    datasets = []
    nwbfields_list = []

    for name, val in schema().fields.items():

        if name in fields_to_skip:
            continue

        if type(val) == fields.Nested:
            dataset = _extract_dataset(val=val)
            datasets.append(dataset)
            continue

        docval_list.append({'name': name,
                            'type': TYPE_DICT[type(val)],
                            'doc': val.metadata['doc']})
        nwbfields_list.append(name)

    return docval_list, attributes, nwbfields_list, datasets


def load_pynwb_extension(schema, prefix: str):
    neurodata_type = schema.neurodata_type
    outdir = os.path.abspath(os.path.dirname(__file__))
    ns_path = f'{prefix}.namespace.yaml'

    # Read spec and load namespace:
    ns_abs_path = os.path.join(outdir, ns_path)
    pynwb.load_namespaces(ns_abs_path)

    return pynwb.get_class(neurodata_type, prefix)


<<<<<<< HEAD
def create_pynwb_extension_from_schemas(schema_list, prefix: str):
=======
def create_pynwb_extension_from_schemas(schema_list, prefix: str,
                                        save_dir: str):

>>>>>>> 994f1d24
    # Initializations:
    ext_source = f'{prefix}.extension.yaml'
    ns_path = f'{prefix}.namespace.yaml'

    print(f"Saving extensions to: {save_dir}")

    extension_doc = ("Allen Institute behavior and optical "
                     "physiology extensions")

    ns_builder = NWBNamespaceBuilder(
        doc=extension_doc,
        name=prefix,
        version="0.2.0",
        author="Allen Institute for Brain Science",
        contact="waynew@alleninstitute.org")

    # Loops through and create NWB custom group specs for schemas found in:
    # allensdk.brain_observatory.behavior.schemas
    for schema in schema_list:
        docval_list, attributes, nwbfields_list, datasets = extract_from_schema(schema)

        # Build the spec:
        ext_group_spec = NWBGroupSpec(
            neurodata_type_def=schema.neurodata_type,
            neurodata_type_inc=schema.neurodata_type_inc,
            doc=schema.neurodata_doc,
            attributes=attributes,
            datasets=datasets)

        # Add spec to builder:
        ns_builder.add_spec(ext_source, ext_group_spec)

    # Export spec
<<<<<<< HEAD
    ns_builder.export(ns_path, outdir=outdir)


def _extract_dataset(val):
    if val.many:
        raise NotImplementedError('many not supported')
    if 'values' not in val.schema.fields:
        raise ValueError('A dataset must contain an attribute called "values"')
    values = val.schema.fields['values']
    attributes = _extract_attributes(attributes=val.schema.fields, fields_to_skip=['values'])

    return NWBDatasetSpec(
        name=val.name,
        attributes=attributes,
        doc=val.metadata['doc'],
        dtype=STYPE_DICT[type(values)],
        dims=values.metadata['shape']
    )


def _extract_attributes(attributes, fields_to_skip=None):
    res = []
    for name, val in attributes.items():
        if fields_to_skip and name in fields_to_skip:
            continue

        if type(val) == fields.List:
            res.append(NWBAttributeSpec(name=name,
                                        dtype=STYPE_DICT[type(val)],
                                        doc=val.metadata['doc'],
                                        shape=val.metadata['shape']))
        elif type(val) == fields.Nested:
            continue
        else:
            res.append(NWBAttributeSpec(name=name,
                                        dtype=STYPE_DICT[type(val)],
                                        doc=val.metadata['doc']))
    return res
=======
    ns_builder.export(ns_path, outdir=save_dir)
>>>>>>> 994f1d24
<|MERGE_RESOLUTION|>--- conflicted
+++ resolved
@@ -50,14 +50,9 @@
     return pynwb.get_class(neurodata_type, prefix)
 
 
-<<<<<<< HEAD
-def create_pynwb_extension_from_schemas(schema_list, prefix: str):
-=======
-def create_pynwb_extension_from_schemas(schema_list, prefix: str,
-                                        save_dir: str):
-
->>>>>>> 994f1d24
+def create_pynwb_extension_from_schemas(schema_list, prefix: str, save_dir: str):
     # Initializations:
+    outdir = os.path.abspath(os.path.dirname(__file__))
     ext_source = f'{prefix}.extension.yaml'
     ns_path = f'{prefix}.namespace.yaml'
 
@@ -90,8 +85,7 @@
         ns_builder.add_spec(ext_source, ext_group_spec)
 
     # Export spec
-<<<<<<< HEAD
-    ns_builder.export(ns_path, outdir=outdir)
+    ns_builder.export(ns_path, outdir=save_dir)
 
 
 def _extract_dataset(val):
@@ -128,7 +122,4 @@
             res.append(NWBAttributeSpec(name=name,
                                         dtype=STYPE_DICT[type(val)],
                                         doc=val.metadata['doc']))
-    return res
-=======
-    ns_builder.export(ns_path, outdir=save_dir)
->>>>>>> 994f1d24
+    return res